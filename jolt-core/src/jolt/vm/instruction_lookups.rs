<<<<<<< HEAD
use crate::field::JoltField;
=======
use crate::poly::field::JoltField;
use crate::subprotocols::grand_product::{BatchedGrandProduct, ToggledBatchedGrandProduct};
>>>>>>> bdfe8b3f
use ark_serialize::{CanonicalDeserialize, CanonicalSerialize};
use itertools::{interleave, Itertools};
use rayon::iter::{IndexedParallelIterator, IntoParallelIterator, ParallelIterator};
use rayon::prelude::*;
use std::marker::PhantomData;
use tracing::trace_span;

use crate::jolt::instruction::{JoltInstructionSet, SubtableIndices};
use crate::jolt::subtable::JoltSubtableSet;
use crate::lasso::memory_checking::MultisetHashes;
use crate::poly::commitment::commitment_scheme::{BatchType, CommitShape, CommitmentScheme};
use crate::utils::mul_0_1_optimized;
use crate::{
    lasso::memory_checking::{MemoryCheckingProof, MemoryCheckingProver, MemoryCheckingVerifier},
    poly::{
        dense_mlpoly::DensePolynomial,
        eq_poly::EqPolynomial,
        identity_poly::IdentityPolynomial,
        structured_poly::{StructuredCommitment, StructuredOpeningProof},
        unipoly::{CompressedUniPoly, UniPoly},
    },
    subprotocols::sumcheck::SumcheckInstanceProof,
    utils::{
        errors::ProofVerifyError,
        math::Math,
        transcript::{AppendToTranscript, ProofTranscript},
    },
};

use super::JoltTraceStep;

/// All polynomials associated with Jolt instruction lookups.
pub struct InstructionPolynomials<F, C>
where
    F: JoltField,
    C: CommitmentScheme<Field = F>,
{
    _marker: PhantomData<C>,
    /// `C` sized vector of `DensePolynomials` whose evaluations correspond to
    /// indices at which the memories will be evaluated. Each `DensePolynomial` has size
    /// `m` (# lookups).
    pub dim: Vec<DensePolynomial<F>>,

    /// `NUM_MEMORIES` sized vector of `DensePolynomials` whose evaluations correspond to
    /// read access counts to the memory. Each `DensePolynomial` has size `m` (# lookups).
    pub read_cts: Vec<DensePolynomial<F>>,

    /// `NUM_MEMORIES` sized vector of `DensePolynomials` whose evaluations correspond to
    /// final access counts to the memory. Each `DensePolynomial` has size M, AKA subtable size.
    pub final_cts: Vec<DensePolynomial<F>>,

    /// `NUM_MEMORIES` sized vector of `DensePolynomials` whose evaluations correspond to
    /// the evaluation of memory accessed at each step of the CPU. Each `DensePolynomial` has
    /// size `m` (# lookups).
    pub E_polys: Vec<DensePolynomial<F>>,

    /// Polynomial encodings for flag polynomials for each instruction.
    /// If using a single instruction this will be empty.
    /// NUM_INSTRUCTIONS sized, each polynomial of length 'm' (# lookups).
    ///
    /// Stored independently for use in sumcheck, combined into single DensePolynomial for commitment.
    pub instruction_flag_polys: Vec<DensePolynomial<F>>,

    /// Instruction flag polynomials as bitvectors, kept in this struct for more efficient
    /// construction of the memory flag polynomials in `read_write_grand_product`.
    instruction_flag_bitvectors: Vec<Vec<u64>>,
    /// The lookup output for each instruction of the execution trace.
    pub lookup_outputs: DensePolynomial<F>,
}

/// Commitments to BatchedInstructionPolynomials.
#[derive(CanonicalSerialize, CanonicalDeserialize)]
pub struct InstructionCommitment<C: CommitmentScheme> {
    pub trace_commitment: Vec<C::Commitment>,
    /// Commitment to final_cts_i polynomials.
    pub final_commitment: Vec<C::Commitment>,
}

impl<C: CommitmentScheme> AppendToTranscript for InstructionCommitment<C> {
    fn append_to_transcript(&self, label: &'static [u8], transcript: &mut ProofTranscript) {
        transcript.append_message(label, b"InstructionCommitment_begin");
        for commitment in &self.trace_commitment {
            commitment.append_to_transcript(b"trace_commitment", transcript);
        }
        for commitment in &self.final_commitment {
            commitment.append_to_transcript(b"final_commitment", transcript);
        }
        transcript.append_message(label, b"InstructionCommitment_end");
    }
}

impl<F, C> StructuredCommitment<C> for InstructionPolynomials<F, C>
where
    F: JoltField,
    C: CommitmentScheme<Field = F>,
{
    type Commitment = InstructionCommitment<C>;

    #[tracing::instrument(skip_all, name = "InstructionPolynomials::commit")]
    fn commit(&self, generators: &C::Setup) -> Self::Commitment {
        let trace_polys: Vec<&DensePolynomial<F>> = self
            .dim
            .iter()
            .chain(self.read_cts.iter())
            .chain(self.E_polys.iter())
            .chain(self.instruction_flag_polys.iter())
            .chain([&self.lookup_outputs].into_iter())
            .collect();
        let trace_commitment = C::batch_commit_polys_ref(&trace_polys, generators, BatchType::Big);

        let final_commitment = C::batch_commit_polys(&self.final_cts, generators, BatchType::Big);

        Self::Commitment {
            trace_commitment,
            final_commitment,
        }
    }
}

#[derive(Debug, CanonicalSerialize, CanonicalDeserialize)]
/// Polynomial openings associated with the "primary sumcheck" of Jolt instruction lookups.
struct PrimarySumcheckOpenings<F>
where
    F: JoltField,
{
    /// Evaluations of the E_i polynomials at the opening point. Vector is of length NUM_MEMORIES.
    E_poly_openings: Vec<F>,
    /// Evaluations of the flag polynomials at the opening point. Vector is of length NUM_INSTRUCTIONS.
    flag_openings: Vec<F>,
    /// Evaluation of the lookup_outputs polynomial at the opening point.
    lookup_outputs_opening: F,
}

impl<F, C> StructuredOpeningProof<F, C, InstructionPolynomials<F, C>> for PrimarySumcheckOpenings<F>
where
    F: JoltField,
    C: CommitmentScheme<Field = F>,
{
    type Proof = C::BatchedProof;

    fn open(_polynomials: &InstructionPolynomials<F, C>, _opening_point: &[F]) -> Self {
        unimplemented!("Openings are output by sumcheck protocol");
    }

    #[tracing::instrument(skip_all, name = "PrimarySumcheckOpenings::prove_openings")]
    fn prove_openings(
        polynomials: &InstructionPolynomials<F, C>,
        opening_point: &[F],
        openings: &Self,
        transcript: &mut ProofTranscript,
    ) -> Self::Proof {
        let primary_sumcheck_polys = polynomials
            .E_polys
            .iter()
            .chain(polynomials.instruction_flag_polys.iter())
            .chain([&polynomials.lookup_outputs].into_iter())
            .collect::<Vec<_>>();
        let mut primary_sumcheck_openings: Vec<F> = [
            openings.E_poly_openings.as_slice(),
            openings.flag_openings.as_slice(),
        ]
        .concat();
        primary_sumcheck_openings.push(openings.lookup_outputs_opening);

        C::batch_prove(
            &primary_sumcheck_polys,
            opening_point,
            &primary_sumcheck_openings,
            BatchType::Big,
            transcript,
        )
    }

    fn verify_openings(
        &self,
        generators: &C::Setup,
        opening_proof: &Self::Proof,
        commitment: &InstructionCommitment<C>,
        opening_point: &[F],
        transcript: &mut ProofTranscript,
    ) -> Result<(), ProofVerifyError> {
        let mut primary_sumcheck_openings: Vec<F> = [
            self.E_poly_openings.as_slice(),
            self.flag_openings.as_slice(),
        ]
        .concat();
        primary_sumcheck_openings.push(self.lookup_outputs_opening);
        let primary_sumcheck_commitments = commitment.trace_commitment
            [commitment.trace_commitment.len() - primary_sumcheck_openings.len()..]
            .iter()
            .collect::<Vec<_>>();

        C::batch_verify(
            opening_proof,
            generators,
            opening_point,
            &primary_sumcheck_openings,
            &primary_sumcheck_commitments,
            transcript,
        )
    }
}

#[derive(CanonicalSerialize, CanonicalDeserialize)]
pub struct InstructionReadWriteOpenings<F>
where
    F: JoltField,
{
    /// Evaluations of the dim_i polynomials at the opening point. Vector is of length C.
    dim_openings: Vec<F>,
    /// Evaluations of the read_cts_i polynomials at the opening point. Vector is of length NUM_MEMORIES.
    read_openings: Vec<F>,
    /// Evaluations of the E_i polynomials at the opening point. Vector is of length NUM_MEMORIES.
    E_poly_openings: Vec<F>,
    /// Evaluations of the flag polynomials at the opening point. Vector is of length NUM_INSTRUCTIONS.
    flag_openings: Vec<F>,
}

impl<F, C> StructuredOpeningProof<F, C, InstructionPolynomials<F, C>>
    for InstructionReadWriteOpenings<F>
where
    F: JoltField,
    C: CommitmentScheme<Field = F>,
{
    type Proof = C::BatchedProof;

    #[tracing::instrument(skip_all, name = "InstructionReadWriteOpenings::open")]
    fn open(polynomials: &InstructionPolynomials<F, C>, opening_point: &[F]) -> Self {
        // All of these evaluations share the lagrange basis polynomials.
        let chis = EqPolynomial::evals(opening_point);

        let dim_openings = polynomials
            .dim
            .par_iter()
            .map(|poly| poly.evaluate_at_chi_low_optimized(&chis))
            .collect();
        let read_openings = polynomials
            .read_cts
            .par_iter()
            .map(|poly| poly.evaluate_at_chi_low_optimized(&chis))
            .collect();
        let E_poly_openings = polynomials
            .E_polys
            .par_iter()
            .map(|poly| poly.evaluate_at_chi_low_optimized(&chis))
            .collect();
        let flag_openings = polynomials
            .instruction_flag_polys
            .par_iter()
            .map(|poly| poly.evaluate_at_chi_low_optimized(&chis))
            .collect();

        Self {
            dim_openings,
            read_openings,
            E_poly_openings,
            flag_openings,
        }
    }

    #[tracing::instrument(skip_all, name = "InstructionReadWriteOpenings::prove_openings")]
    fn prove_openings(
        polynomials: &InstructionPolynomials<F, C>,
        opening_point: &[F],
        openings: &Self,
        transcript: &mut ProofTranscript,
    ) -> Self::Proof {
        let read_write_polys = polynomials
            .dim
            .iter()
            .chain(polynomials.read_cts.iter())
            .chain(polynomials.E_polys.iter())
            .chain(polynomials.instruction_flag_polys.iter())
            .collect::<Vec<_>>();

        let read_write_openings: Vec<F> = [
            openings.dim_openings.as_slice(),
            openings.read_openings.as_slice(),
            openings.E_poly_openings.as_slice(),
            openings.flag_openings.as_slice(),
        ]
        .concat();

        C::batch_prove(
            &read_write_polys,
            opening_point,
            &read_write_openings,
            BatchType::Big,
            transcript,
        )
    }

    fn verify_openings(
        &self,
        generators: &C::Setup,
        opening_proof: &Self::Proof,
        commitment: &InstructionCommitment<C>,
        opening_point: &[F],
        transcript: &mut ProofTranscript,
    ) -> Result<(), ProofVerifyError> {
        let read_write_openings: Vec<F> = [
            self.dim_openings.as_slice(),
            self.read_openings.as_slice(),
            self.E_poly_openings.as_slice(),
            self.flag_openings.as_slice(),
        ]
        .concat();
        C::batch_verify(
            opening_proof,
            generators,
            opening_point,
            &read_write_openings,
            &commitment.trace_commitment[..read_write_openings.len()]
                .iter()
                .collect::<Vec<_>>(),
            transcript,
        )
    }
}

#[derive(CanonicalSerialize, CanonicalDeserialize)]
pub struct InstructionFinalOpenings<F, Subtables>
where
    F: JoltField,
    Subtables: JoltSubtableSet<F>,
{
    _subtables: PhantomData<Subtables>,
    /// Evaluations of the final_cts_i polynomials at the opening point. Vector is of length NUM_MEMORIES.
    final_openings: Vec<F>,
    /// Evaluation of the a_init/final polynomial at the opening point. Computed by the verifier in `compute_verifier_openings`.
    a_init_final: Option<F>,
    /// Evaluation of the v_init/final polynomial at the opening point. Computed by the verifier in `compute_verifier_openings`.
    v_init_final: Option<Vec<F>>,
}

impl<F, C, Subtables> StructuredOpeningProof<F, C, InstructionPolynomials<F, C>>
    for InstructionFinalOpenings<F, Subtables>
where
    F: JoltField,
    C: CommitmentScheme<Field = F>,
    Subtables: JoltSubtableSet<F>,
{
    type Preprocessing = InstructionLookupsPreprocessing<F>;
    type Proof = C::BatchedProof;

    #[tracing::instrument(skip_all, name = "InstructionFinalOpenings::open")]
    fn open(polynomials: &InstructionPolynomials<F, C>, opening_point: &[F]) -> Self {
        // All of these evaluations share the lagrange basis polynomials.
        let chis = EqPolynomial::evals(opening_point);
        let final_openings = polynomials
            .final_cts
            .par_iter()
            .map(|final_cts_i| final_cts_i.evaluate_at_chi_low_optimized(&chis))
            .collect();
        Self {
            _subtables: PhantomData,
            final_openings,
            a_init_final: None,
            v_init_final: None,
        }
    }

    #[tracing::instrument(skip_all, name = "InstructionFinalOpenings::prove_openings")]
    fn prove_openings(
        polynomials: &InstructionPolynomials<F, C>,
        opening_point: &[F],
        openings: &Self,
        transcript: &mut ProofTranscript,
    ) -> Self::Proof {
        C::batch_prove(
            &polynomials.final_cts.iter().collect::<Vec<_>>(),
            opening_point,
            &openings.final_openings,
            BatchType::Big,
            transcript,
        )
    }

    fn compute_verifier_openings(
        &mut self,
        _preprocessing: &Self::Preprocessing,
        opening_point: &[F],
    ) {
        self.a_init_final =
            Some(IdentityPolynomial::new(opening_point.len()).evaluate(opening_point));
        self.v_init_final = Some(
            Subtables::iter()
                .map(|subtable| subtable.evaluate_mle(opening_point))
                .collect(),
        );
    }

    fn verify_openings(
        &self,
        generators: &C::Setup,
        opening_proof: &Self::Proof,
        commitment: &InstructionCommitment<C>,
        opening_point: &[F],
        transcript: &mut ProofTranscript,
    ) -> Result<(), ProofVerifyError> {
        C::batch_verify(
            opening_proof,
            generators,
            opening_point,
            &self.final_openings,
            &commitment.final_commitment.iter().collect::<Vec<_>>(),
            transcript,
        )
    }
}

impl<const C: usize, const M: usize, F, CS, InstructionSet, Subtables>
    MemoryCheckingProver<F, CS, InstructionPolynomials<F, CS>>
    for InstructionLookupsProof<C, M, F, CS, InstructionSet, Subtables>
where
    F: JoltField,
    CS: CommitmentScheme<Field = F>,
    InstructionSet: JoltInstructionSet,
    Subtables: JoltSubtableSet<F>,
{
    type ReadWriteGrandProduct = ToggledBatchedGrandProduct<F>;
    type Preprocessing = InstructionLookupsPreprocessing<F>;
    type ReadWriteOpenings = InstructionReadWriteOpenings<F>;
    type InitFinalOpenings = InstructionFinalOpenings<F, Subtables>;

    type MemoryTuple = (F, F, F, Option<F>); // (a, v, t, flag)

    fn fingerprint(inputs: &(F, F, F, Option<F>), gamma: &F, tau: &F) -> F {
        let (a, v, t, flag) = *inputs;
        match flag {
            Some(val) => val * (t * gamma.square() + v * *gamma + a - *tau) + F::one() - val,
            None => t * gamma.square() + v * *gamma + a - *tau,
        }
    }

    #[tracing::instrument(skip_all, name = "InstructionLookups::compute_leaves")]
    fn compute_leaves(
        preprocessing: &InstructionLookupsPreprocessing<F>,
        polynomials: &InstructionPolynomials<F, CS>,
        gamma: &F,
        tau: &F,
    ) -> (
        <Self::ReadWriteGrandProduct as BatchedGrandProduct<F>>::Leaves,
        <Self::InitFinalGrandProduct as BatchedGrandProduct<F>>::Leaves,
    ) {
        let gamma_squared = gamma.square();
        let num_lookups = polynomials.dim[0].len();

        let read_write_leaves = (0..preprocessing.num_memories)
            .into_par_iter()
            .flat_map_iter(|memory_index| {
                let dim_index = preprocessing.memory_to_dimension_index[memory_index];

                let read_fingerprints: Vec<F> = (0..num_lookups)
                    .map(|i| {
                        let a = &polynomials.dim[dim_index][i];
                        let v = &polynomials.E_polys[memory_index][i];
                        let t = &polynomials.read_cts[memory_index][i];
                        mul_0_1_optimized(t, &gamma_squared) + mul_0_1_optimized(v, gamma) + *a
                            - *tau
                    })
                    .collect();
                let write_fingerprints = read_fingerprints
                    .iter()
                    .map(|read_fingerprint| *read_fingerprint + gamma_squared)
                    .collect();
                [read_fingerprints, write_fingerprints]
            })
            .collect();

        let init_final_leaves: Vec<Vec<F>> = preprocessing
            .materialized_subtables
            .par_iter()
            .enumerate()
            .flat_map_iter(|(subtable_index, subtable)| {
                let init_leaves: Vec<F> = (0..M)
                    .map(|i| {
                        let a = &F::from_u64(i as u64).unwrap();
                        let v = &subtable[i];
                        // let t = F::zero();
                        // Compute h(a,v,t) where t == 0
                        mul_0_1_optimized(v, gamma) + *a - *tau
                    })
                    .collect();

                let final_leaves: Vec<Vec<F>> = preprocessing.subtable_to_memory_indices
                    [subtable_index]
                    .iter()
                    .map(|memory_index| {
                        let final_cts = &polynomials.final_cts[*memory_index];
                        (0..M)
                            .map(|i| {
                                init_leaves[i] + mul_0_1_optimized(&final_cts[i], &gamma_squared)
                            })
                            .collect()
                    })
                    .collect();

                let mut polys = Vec::with_capacity(C + 1);
                polys.push(init_leaves);
                polys.extend(final_leaves);
                polys
            })
            .collect();

        let memory_flags =
            Self::memory_flag_indices(preprocessing, &polynomials.instruction_flag_bitvectors);

        ((memory_flags, read_write_leaves), init_final_leaves)
    }

    fn interleave_hashes(
        preprocessing: &InstructionLookupsPreprocessing<F>,
        multiset_hashes: &MultisetHashes<F>,
    ) -> (Vec<F>, Vec<F>) {
        // R W R W R W ...
        let read_write_hashes = interleave(
            multiset_hashes.read_hashes.clone(),
            multiset_hashes.write_hashes.clone(),
        )
        .collect();

        // I F F F F I F F F F ...
        let mut init_final_hashes = Vec::with_capacity(
            multiset_hashes.init_hashes.len() + multiset_hashes.final_hashes.len(),
        );
        for subtable_index in 0..Self::NUM_SUBTABLES {
            init_final_hashes.push(multiset_hashes.init_hashes[subtable_index]);
            let memory_indices = &preprocessing.subtable_to_memory_indices[subtable_index];
            memory_indices
                .iter()
                .for_each(|i| init_final_hashes.push(multiset_hashes.final_hashes[*i]));
        }

        (read_write_hashes, init_final_hashes)
    }

    fn uninterleave_hashes(
        preprocessing: &InstructionLookupsPreprocessing<F>,
        read_write_hashes: Vec<F>,
        init_final_hashes: Vec<F>,
    ) -> MultisetHashes<F> {
        assert_eq!(read_write_hashes.len(), 2 * preprocessing.num_memories);
        assert_eq!(
            init_final_hashes.len(),
            Self::NUM_SUBTABLES + preprocessing.num_memories
        );

        let mut read_hashes = Vec::with_capacity(preprocessing.num_memories);
        let mut write_hashes = Vec::with_capacity(preprocessing.num_memories);
        for i in 0..preprocessing.num_memories {
            read_hashes.push(read_write_hashes[2 * i]);
            write_hashes.push(read_write_hashes[2 * i + 1]);
        }

        let mut init_hashes = Vec::with_capacity(Self::NUM_SUBTABLES);
        let mut final_hashes = Vec::with_capacity(preprocessing.num_memories);
        let mut init_final_hashes = init_final_hashes.iter();
        for subtable_index in 0..Self::NUM_SUBTABLES {
            // I
            init_hashes.push(*init_final_hashes.next().unwrap());
            // F F F F
            let memory_indices = &preprocessing.subtable_to_memory_indices[subtable_index];
            for _ in memory_indices {
                final_hashes.push(*init_final_hashes.next().unwrap());
            }
        }

        MultisetHashes {
            read_hashes,
            write_hashes,
            init_hashes,
            final_hashes,
        }
    }

    fn check_multiset_equality(
        preprocessing: &InstructionLookupsPreprocessing<F>,
        multiset_hashes: &MultisetHashes<F>,
    ) {
        assert_eq!(multiset_hashes.init_hashes.len(), Self::NUM_SUBTABLES);
        assert_eq!(
            multiset_hashes.read_hashes.len(),
            preprocessing.num_memories
        );
        assert_eq!(
            multiset_hashes.write_hashes.len(),
            preprocessing.num_memories
        );
        assert_eq!(
            multiset_hashes.final_hashes.len(),
            preprocessing.num_memories
        );

        (0..preprocessing.num_memories)
            .into_par_iter()
            .for_each(|i| {
                let read_hash = multiset_hashes.read_hashes[i];
                let write_hash = multiset_hashes.write_hashes[i];
                let init_hash =
                    multiset_hashes.init_hashes[preprocessing.memory_to_subtable_index[i]];
                let final_hash = multiset_hashes.final_hashes[i];
                assert_eq!(
                    init_hash * write_hash,
                    final_hash * read_hash,
                    "Multiset hashes don't match"
                );
            });
    }

    fn protocol_name() -> &'static [u8] {
        b"Instruction lookups memory checking"
    }
}

impl<F, CS, InstructionSet, Subtables, const C: usize, const M: usize>
    MemoryCheckingVerifier<F, CS, InstructionPolynomials<F, CS>>
    for InstructionLookupsProof<C, M, F, CS, InstructionSet, Subtables>
where
    F: JoltField,
    CS: CommitmentScheme<Field = F>,
    InstructionSet: JoltInstructionSet,
    Subtables: JoltSubtableSet<F>,
{
    fn read_tuples(
        preprocessing: &InstructionLookupsPreprocessing<F>,
        openings: &Self::ReadWriteOpenings,
    ) -> Vec<Self::MemoryTuple> {
        let memory_flags = Self::memory_flags(preprocessing, &openings.flag_openings);
        (0..preprocessing.num_memories)
            .map(|memory_index| {
                let dim_index = preprocessing.memory_to_dimension_index[memory_index];
                (
                    openings.dim_openings[dim_index],
                    openings.E_poly_openings[memory_index],
                    openings.read_openings[memory_index],
                    Some(memory_flags[memory_index]),
                )
            })
            .collect()
    }
    fn write_tuples(
        preprocessing: &InstructionLookupsPreprocessing<F>,
        openings: &Self::ReadWriteOpenings,
    ) -> Vec<Self::MemoryTuple> {
        Self::read_tuples(preprocessing, openings)
            .iter()
            .map(|(a, v, t, flag)| (*a, *v, *t + F::one(), *flag))
            .collect()
    }
    fn init_tuples(
        _preprocessing: &InstructionLookupsPreprocessing<F>,
        openings: &Self::InitFinalOpenings,
    ) -> Vec<Self::MemoryTuple> {
        let a_init = openings.a_init_final.unwrap();
        let v_init = openings.v_init_final.as_ref().unwrap();

        (0..Self::NUM_SUBTABLES)
            .map(|subtable_index| (a_init, v_init[subtable_index], F::zero(), None))
            .collect()
    }
    fn final_tuples(
        preprocessing: &InstructionLookupsPreprocessing<F>,
        openings: &Self::InitFinalOpenings,
    ) -> Vec<Self::MemoryTuple> {
        let a_init = openings.a_init_final.unwrap();
        let v_init = openings.v_init_final.as_ref().unwrap();

        (0..preprocessing.num_memories)
            .map(|memory_index| {
                (
                    a_init,
                    v_init[preprocessing.memory_to_subtable_index[memory_index]],
                    openings.final_openings[memory_index],
                    None,
                )
            })
            .collect()
    }
}

/// Proof of instruction lookups for a single Jolt program execution.
#[derive(CanonicalSerialize, CanonicalDeserialize)]
pub struct InstructionLookupsProof<const C: usize, const M: usize, F, CS, InstructionSet, Subtables>
where
    F: JoltField,
    CS: CommitmentScheme<Field = F>,
    Subtables: JoltSubtableSet<F>,
    InstructionSet: JoltInstructionSet,
{
    _instructions: PhantomData<InstructionSet>,
    primary_sumcheck: PrimarySumcheck<F, CS>,
    memory_checking: MemoryCheckingProof<
        F,
        CS,
        InstructionPolynomials<F, CS>,
        InstructionReadWriteOpenings<F>,
        InstructionFinalOpenings<F, Subtables>,
    >,
}

#[derive(CanonicalSerialize, CanonicalDeserialize)]
pub struct PrimarySumcheck<F: JoltField, CS: CommitmentScheme<Field = F>> {
    sumcheck_proof: SumcheckInstanceProof<F>,
    num_rounds: usize,
    openings: PrimarySumcheckOpenings<F>,
    opening_proof: CS::BatchedProof,
}

#[derive(Clone)]
pub struct InstructionLookupsPreprocessing<F: JoltField> {
    subtable_to_memory_indices: Vec<Vec<usize>>, // Vec<Range<usize>>?
    instruction_to_memory_indices: Vec<Vec<usize>>,
    memory_to_subtable_index: Vec<usize>,
    memory_to_dimension_index: Vec<usize>,
    materialized_subtables: Vec<Vec<F>>,
    num_memories: usize,
}

impl<F: JoltField> InstructionLookupsPreprocessing<F> {
    #[tracing::instrument(skip_all, name = "InstructionLookups::preprocess")]
    pub fn preprocess<const C: usize, const M: usize, InstructionSet, Subtables>() -> Self
    where
        InstructionSet: JoltInstructionSet,
        Subtables: JoltSubtableSet<F>,
    {
        let materialized_subtables = Self::materialize_subtables::<M, Subtables>();

        // Build a mapping from subtable type => chunk indices that access that subtable type
        let mut subtable_indices: Vec<SubtableIndices> =
            vec![SubtableIndices::with_capacity(C); Subtables::COUNT];
        for instruction in InstructionSet::iter() {
            for (subtable, indices) in instruction.subtables::<F>(C, M) {
                subtable_indices[Subtables::enum_index(subtable)].union_with(&indices);
            }
        }

        let mut subtable_to_memory_indices = Vec::with_capacity(Subtables::COUNT);
        let mut memory_to_subtable_index = vec![];
        let mut memory_to_dimension_index = vec![];

        let mut memory_index = 0;
        for (subtable_index, dimension_indices) in subtable_indices.iter().enumerate() {
            subtable_to_memory_indices
                .push((memory_index..memory_index + dimension_indices.len()).collect_vec());
            memory_to_subtable_index.extend(vec![subtable_index; dimension_indices.len()]);
            memory_to_dimension_index.extend(dimension_indices.iter());
            memory_index += dimension_indices.len();
        }
        let num_memories = memory_index;

        let mut instruction_to_memory_indices = vec![vec![]; InstructionSet::COUNT];
        for instruction in InstructionSet::iter() {
            for (subtable, dimension_indices) in instruction.subtables::<F>(C, M) {
                let memory_indices: Vec<_> = subtable_to_memory_indices
                    [Subtables::enum_index(subtable)]
                .iter()
                .filter(|memory_index| {
                    dimension_indices.contains(memory_to_dimension_index[**memory_index])
                })
                .collect();
                instruction_to_memory_indices[InstructionSet::enum_index(&instruction)]
                    .extend(memory_indices);
            }
        }

        Self {
            num_memories,
            materialized_subtables,
            subtable_to_memory_indices,
            memory_to_subtable_index,
            memory_to_dimension_index,
            instruction_to_memory_indices,
        }
    }

    /// Materializes all subtables used by this Jolt instance.
    #[tracing::instrument(skip_all)]
    fn materialize_subtables<const M: usize, Subtables>() -> Vec<Vec<F>>
    where
        Subtables: JoltSubtableSet<F>,
    {
        let mut subtables = Vec::with_capacity(Subtables::COUNT);
        for subtable in Subtables::iter() {
            subtables.push(subtable.materialize(M));
        }
        subtables
    }
}

impl<F, CS, InstructionSet, Subtables, const C: usize, const M: usize>
    InstructionLookupsProof<C, M, F, CS, InstructionSet, Subtables>
where
    F: JoltField,
    CS: CommitmentScheme<Field = F>,
    InstructionSet: JoltInstructionSet,
    Subtables: JoltSubtableSet<F>,
{
    const NUM_SUBTABLES: usize = Subtables::COUNT;
    const NUM_INSTRUCTIONS: usize = InstructionSet::COUNT;

    #[tracing::instrument(skip_all, name = "InstructionLookups::prove")]
    pub fn prove(
        polynomials: &InstructionPolynomials<F, CS>,
        preprocessing: &InstructionLookupsPreprocessing<F>,
        transcript: &mut ProofTranscript,
    ) -> InstructionLookupsProof<C, M, F, CS, InstructionSet, Subtables> {
        transcript.append_protocol_name(Self::protocol_name());

        let trace_length = polynomials.dim[0].len();
        let r_eq = transcript.challenge_vector(b"Jolt instruction lookups", trace_length.log_2());

        let eq_evals: Vec<F> = EqPolynomial::evals(&r_eq);
        let mut eq_poly = DensePolynomial::new(eq_evals);
        let num_rounds = trace_length.log_2();

        // TODO: compartmentalize all primary sumcheck logic
        let (primary_sumcheck_proof, r_primary_sumcheck, flag_evals, E_evals, outputs_eval) =
            Self::prove_primary_sumcheck(
                preprocessing,
                num_rounds,
                &mut eq_poly,
                &polynomials.E_polys,
                &polynomials.instruction_flag_polys,
                &mut polynomials.lookup_outputs.clone(),
                Self::sumcheck_poly_degree(),
                transcript,
            );

        // Create a single opening proof for the flag_evals and memory_evals
        let sumcheck_openings = PrimarySumcheckOpenings {
            E_poly_openings: E_evals,
            flag_openings: flag_evals,
            lookup_outputs_opening: outputs_eval,
        };
        let sumcheck_opening_proof = PrimarySumcheckOpenings::prove_openings(
            polynomials,
            &r_primary_sumcheck,
            &sumcheck_openings,
            transcript,
        );

        let primary_sumcheck = PrimarySumcheck {
            sumcheck_proof: primary_sumcheck_proof,
            num_rounds,
            openings: sumcheck_openings,
            opening_proof: sumcheck_opening_proof,
        };

        let memory_checking = Self::prove_memory_checking(preprocessing, polynomials, transcript);

        InstructionLookupsProof {
            _instructions: PhantomData,
            primary_sumcheck,
            memory_checking,
        }
    }

    pub fn verify(
        preprocessing: &InstructionLookupsPreprocessing<F>,
        generators: &CS::Setup,
        proof: InstructionLookupsProof<C, M, F, CS, InstructionSet, Subtables>,
        commitment: &InstructionCommitment<CS>,
        transcript: &mut ProofTranscript,
    ) -> Result<(), ProofVerifyError> {
        transcript.append_protocol_name(Self::protocol_name());

        let r_eq = transcript.challenge_vector(
            b"Jolt instruction lookups",
            proof.primary_sumcheck.num_rounds,
        );

        // TODO: compartmentalize all primary sumcheck logic
        let (claim_last, r_primary_sumcheck) = proof.primary_sumcheck.sumcheck_proof.verify(
            F::zero(),
            proof.primary_sumcheck.num_rounds,
            Self::sumcheck_poly_degree(),
            transcript,
        )?;

        // Verify that eq(r, r_z) * [f_1(r_z) * g(E_1(r_z)) + ... + f_F(r_z) * E_F(r_z))] = claim_last
        let eq_eval = EqPolynomial::new(r_eq.to_vec()).evaluate(&r_primary_sumcheck);
        assert_eq!(
            eq_eval
                * (Self::combine_lookups(
                    preprocessing,
                    &proof.primary_sumcheck.openings.E_poly_openings,
                    &proof.primary_sumcheck.openings.flag_openings,
                ) - proof.primary_sumcheck.openings.lookup_outputs_opening),
            claim_last,
            "Primary sumcheck check failed."
        );

        proof.primary_sumcheck.openings.verify_openings(
            generators,
            &proof.primary_sumcheck.opening_proof,
            commitment,
            &r_primary_sumcheck,
            transcript,
        )?;

        Self::verify_memory_checking(
            preprocessing,
            generators,
            proof.memory_checking,
            commitment,
            transcript,
        )?;

        Ok(())
    }

    /// Constructs the polynomials used in the primary sumcheck and memory checking.
    #[tracing::instrument(skip_all, name = "InstructionLookups::polynomialize")]
    pub fn polynomialize(
        preprocessing: &InstructionLookupsPreprocessing<F>,
        ops: &Vec<JoltTraceStep<InstructionSet>>,
    ) -> InstructionPolynomials<F, CS> {
        let m: usize = ops.len().next_power_of_two();

        let subtable_lookup_indices: Vec<Vec<usize>> = Self::subtable_lookup_indices(ops);

        let polys: Vec<(DensePolynomial<F>, DensePolynomial<F>, DensePolynomial<F>)> = (0
            ..preprocessing.num_memories)
            .into_par_iter()
            .map(|memory_index| {
                let dim_index = preprocessing.memory_to_dimension_index[memory_index];
                let subtable_index = preprocessing.memory_to_subtable_index[memory_index];
                let access_sequence: &Vec<usize> = &subtable_lookup_indices[dim_index];

                let mut final_cts_i = vec![0usize; M];
                let mut read_cts_i = vec![0usize; m];
                let mut subtable_lookups = vec![F::zero(); m];

                for (j, op) in ops.iter().enumerate() {
                    if let Some(instr) = &op.instruction_lookup {
                        let memories_used = &preprocessing.instruction_to_memory_indices
                            [InstructionSet::enum_index(instr)];
                        if memories_used.contains(&memory_index) {
                            let memory_address = access_sequence[j];
                            debug_assert!(memory_address < M);

                            let counter = final_cts_i[memory_address];
                            read_cts_i[j] = counter;
                            final_cts_i[memory_address] = counter + 1;
                            subtable_lookups[j] = preprocessing.materialized_subtables
                                [subtable_index][memory_address];
                        }
                    }
                }

                (
                    DensePolynomial::from_usize(&read_cts_i),
                    DensePolynomial::from_usize(&final_cts_i),
                    DensePolynomial::new(subtable_lookups),
                )
            })
            .collect();

        // Vec<(DensePolynomial<F>, DensePolynomial<F>, DensePolynomial<F>)> -> (Vec<DensePolynomial<F>>, Vec<DensePolynomial<F>>, Vec<DensePolynomial<F>>)
        let (read_cts, final_cts, E_polys): (
            Vec<DensePolynomial<F>>,
            Vec<DensePolynomial<F>>,
            Vec<DensePolynomial<F>>,
        ) = polys.into_iter().fold(
            (Vec::new(), Vec::new(), Vec::new()),
            |(mut read_acc, mut final_acc, mut E_acc), (read, f, E)| {
                read_acc.push(read);
                final_acc.push(f);
                E_acc.push(E);
                (read_acc, final_acc, E_acc)
            },
        );

        let dim: Vec<DensePolynomial<F>> = (0..C)
            .into_par_iter()
            .map(|i| {
                let access_sequence: &Vec<usize> = &subtable_lookup_indices[i];
                DensePolynomial::from_usize(access_sequence)
            })
            .collect();

        let mut instruction_flag_bitvectors: Vec<Vec<u64>> =
            vec![vec![0u64; m]; Self::NUM_INSTRUCTIONS];
        for (j, op) in ops.iter().enumerate() {
            if let Some(instr) = &op.instruction_lookup {
                instruction_flag_bitvectors[InstructionSet::enum_index(instr)][j] = 1;
            }
        }

        let instruction_flag_polys: Vec<DensePolynomial<F>> = instruction_flag_bitvectors
            .par_iter()
            .map(|flag_bitvector| DensePolynomial::from_u64(flag_bitvector))
            .collect();

        let mut lookup_outputs = Self::compute_lookup_outputs(ops);
        lookup_outputs.resize(m, F::zero());
        let lookup_outputs = DensePolynomial::new(lookup_outputs);

        InstructionPolynomials {
            _marker: PhantomData,
            dim,
            read_cts,
            final_cts,
            instruction_flag_polys,
            instruction_flag_bitvectors,
            E_polys,
            lookup_outputs,
        }
    }

    /// Prove Jolt primary sumcheck including instruction collation.
    ///
    /// Computes \sum{ eq(r,x) * [ flags_0(x) * g_0(E(x)) + flags_1(x) * g_1(E(x)) + ... + flags_{NUM_INSTRUCTIONS}(E(x)) * g_{NUM_INSTRUCTIONS}(E(x)) ]}
    /// via the sumcheck protocol.
    /// Note: These E(x) terms differ from term to term depending on the memories used in the instruction.
    ///
    /// Returns: (SumcheckProof, Random evaluation point, claimed evaluations of polynomials)
    ///
    /// Params:
    /// - `claim`: Claimed sumcheck evaluation.
    /// - `num_rounds`: Number of rounds to run sumcheck. Corresponds to the number of free bits or free variables in the polynomials.
    /// - `memory_polys`: Each of the `E` polynomials or "dereferenced memory" polynomials.
    /// - `flag_polys`: Each of the flag selector polynomials describing which instruction is used at a given step of the CPU.
    /// - `degree`: Degree of the inner sumcheck polynomial. Corresponds to number of evaluation points per round.
    /// - `transcript`: Fiat-shamir transcript.
    #[allow(clippy::too_many_arguments)]
    #[tracing::instrument(skip_all, name = "InstructionLookups::prove_primary_sumcheck")]
    fn prove_primary_sumcheck(
        preprocessing: &InstructionLookupsPreprocessing<F>,
        num_rounds: usize,
        eq_poly: &mut DensePolynomial<F>,
        memory_polys: &Vec<DensePolynomial<F>>,
        flag_polys: &Vec<DensePolynomial<F>>,
        lookup_outputs_poly: &mut DensePolynomial<F>,
        degree: usize,
        transcript: &mut ProofTranscript,
    ) -> (SumcheckInstanceProof<F>, Vec<F>, Vec<F>, Vec<F>, F) {
        // Check all polys are the same size
        let poly_len = eq_poly.len();
        memory_polys
            .iter()
            .for_each(|E_poly| debug_assert_eq!(E_poly.len(), poly_len));
        flag_polys
            .iter()
            .for_each(|flag_poly| debug_assert_eq!(flag_poly.len(), poly_len));
        debug_assert_eq!(lookup_outputs_poly.len(), poly_len);

        let mut random_vars: Vec<F> = Vec::with_capacity(num_rounds);
        let mut compressed_polys: Vec<CompressedUniPoly<F>> = Vec::with_capacity(num_rounds);
        let num_eval_points = degree + 1;

        let round_uni_poly = Self::primary_sumcheck_inner_loop(
            preprocessing,
            eq_poly,
            flag_polys,
            memory_polys,
            lookup_outputs_poly,
            num_eval_points,
        );
        compressed_polys.push(round_uni_poly.compress());
        let r_j = Self::update_primary_sumcheck_transcript(round_uni_poly, transcript);
        random_vars.push(r_j);

        let _bind_span = trace_span!("BindPolys");
        let _bind_enter = _bind_span.enter();
        rayon::join(
            || eq_poly.bound_poly_var_top(&r_j),
            || lookup_outputs_poly.bound_poly_var_top_many_ones(&r_j),
        );
        let mut flag_polys_updated: Vec<DensePolynomial<F>> = flag_polys
            .par_iter()
            .map(|poly| poly.new_poly_from_bound_poly_var_top_flags(&r_j))
            .collect();
        let mut memory_polys_updated: Vec<DensePolynomial<F>> = memory_polys
            .par_iter()
            .map(|poly| poly.new_poly_from_bound_poly_var_top(&r_j))
            .collect();
        drop(_bind_enter);
        drop(_bind_span);

        for _round in 1..num_rounds {
            let round_uni_poly = Self::primary_sumcheck_inner_loop(
                preprocessing,
                eq_poly,
                &flag_polys_updated,
                &memory_polys_updated,
                lookup_outputs_poly,
                num_eval_points,
            );
            compressed_polys.push(round_uni_poly.compress());
            let r_j = Self::update_primary_sumcheck_transcript(round_uni_poly, transcript);
            random_vars.push(r_j);

            // Bind all polys
            let _bind_span = trace_span!("BindPolys");
            let _bind_enter = _bind_span.enter();
            rayon::join(
                || eq_poly.bound_poly_var_top(&r_j),
                || lookup_outputs_poly.bound_poly_var_top_many_ones(&r_j),
            );
            flag_polys_updated
                .par_iter_mut()
                .for_each(|poly| poly.bound_poly_var_top_many_ones(&r_j));
            memory_polys_updated
                .par_iter_mut()
                .for_each(|poly| poly.bound_poly_var_top_many_ones(&r_j));

            drop(_bind_enter);
            drop(_bind_span);
        } // End rounds

        // Pass evaluations at point r back in proof:
        // - flags(r) * NUM_INSTRUCTIONS
        // - E(r) * NUM_SUBTABLES

        // Polys are fully defined so we can just take the first (and only) evaluation
        // let flag_evals = (0..flag_polys.len()).map(|i| flag_polys[i][0]).collect();
        let flag_evals = flag_polys_updated.iter().map(|poly| poly[0]).collect();
        let memory_evals = memory_polys_updated.iter().map(|poly| poly[0]).collect();
        let outputs_eval = lookup_outputs_poly[0];

        (
            SumcheckInstanceProof::new(compressed_polys),
            random_vars,
            flag_evals,
            memory_evals,
            outputs_eval,
        )
    }

    #[tracing::instrument(skip_all, name = "InstructionLookups::primary_sumcheck_inner_loop")]
    fn primary_sumcheck_inner_loop(
        preprocessing: &InstructionLookupsPreprocessing<F>,
        eq_poly: &DensePolynomial<F>,
        flag_polys: &[DensePolynomial<F>],
        memory_polys: &[DensePolynomial<F>],
        lookup_outputs_poly: &DensePolynomial<F>,
        num_eval_points: usize,
    ) -> UniPoly<F> {
        let mle_len = eq_poly.len();
        let mle_half = mle_len / 2;

        // Loop over half MLE size (size of MLE next round)
        //   - Compute evaluations of eq, flags, E, at p {0, 1, ..., degree}:
        //       eq(p, _boolean_hypercube_), flags(p, _boolean_hypercube_), E(p, _boolean_hypercube_)
        // After: Sum over MLE elements (with combine)
        let evaluations: Vec<F> = (0..mle_half)
            .into_par_iter()
            .map(|low_index| {
                let high_index = mle_half + low_index;

                let mut eq_evals: Vec<F> = vec![F::zero(); num_eval_points];
                let mut outputs_evals: Vec<F> = vec![F::zero(); num_eval_points];
                let mut multi_flag_evals: Vec<Vec<F>> =
                    vec![vec![F::zero(); Self::NUM_INSTRUCTIONS]; num_eval_points];
                let mut multi_memory_evals: Vec<Vec<F>> =
                    vec![vec![F::zero(); preprocessing.num_memories]; num_eval_points];

                eq_evals[0] = eq_poly[low_index];
                eq_evals[1] = eq_poly[high_index];
                let eq_m = eq_poly[high_index] - eq_poly[low_index];
                for eval_index in 2..num_eval_points {
                    eq_evals[eval_index] = eq_evals[eval_index - 1] + eq_m;
                }

                outputs_evals[0] = lookup_outputs_poly[low_index];
                outputs_evals[1] = lookup_outputs_poly[high_index];
                let outputs_m = lookup_outputs_poly[high_index] - lookup_outputs_poly[low_index];
                for eval_index in 2..num_eval_points {
                    outputs_evals[eval_index] = outputs_evals[eval_index - 1] + outputs_m;
                }

                // TODO: Exactly one flag across NUM_INSTRUCTIONS is non-zero
                for flag_instruction_index in 0..Self::NUM_INSTRUCTIONS {
                    multi_flag_evals[0][flag_instruction_index] =
                        flag_polys[flag_instruction_index][low_index];
                    multi_flag_evals[1][flag_instruction_index] =
                        flag_polys[flag_instruction_index][high_index];
                    let flag_m = flag_polys[flag_instruction_index][high_index]
                        - flag_polys[flag_instruction_index][low_index];
                    for eval_index in 2..num_eval_points {
                        let flag_eval =
                            multi_flag_evals[eval_index - 1][flag_instruction_index] + flag_m;
                        multi_flag_evals[eval_index][flag_instruction_index] = flag_eval;
                    }
                }

                // TODO: Some of these intermediates need not be computed if flags is computed
                for memory_index in 0..preprocessing.num_memories {
                    multi_memory_evals[0][memory_index] = memory_polys[memory_index][low_index];

                    multi_memory_evals[1][memory_index] = memory_polys[memory_index][high_index];
                    let memory_m = memory_polys[memory_index][high_index]
                        - memory_polys[memory_index][low_index];
                    for eval_index in 2..num_eval_points {
                        multi_memory_evals[eval_index][memory_index] =
                            multi_memory_evals[eval_index - 1][memory_index] + memory_m;
                    }
                }

                // Accumulate inner terms.
                // S({0,1,... num_eval_points}) = eq * [ INNER TERMS ]
                //            = eq[000] * [ flags_0[000] * g_0(E_0)[000] + flags_1[000] * g_1(E_1)[000]]
                //            + eq[001] * [ flags_0[001] * g_0(E_0)[001] + flags_1[001] * g_1(E_1)[001]]
                //            + ...
                //            + eq[111] * [ flags_0[111] * g_0(E_0)[111] + flags_1[111] * g_1(E_1)[111]]
                let mut inner_sum = vec![F::zero(); num_eval_points];
                for instruction in InstructionSet::iter() {
                    let instruction_index = InstructionSet::enum_index(&instruction);
                    let memory_indices =
                        &preprocessing.instruction_to_memory_indices[instruction_index];

                    for eval_index in 0..num_eval_points {
                        let flag_eval = multi_flag_evals[eval_index][instruction_index];
                        if flag_eval.is_zero() {
                            continue;
                        }; // Early exit if no contribution.

                        let terms: Vec<F> = memory_indices
                            .iter()
                            .map(|memory_index| multi_memory_evals[eval_index][*memory_index])
                            .collect();
                        let instruction_collation_eval = instruction.combine_lookups(&terms, C, M);

                        // TODO(sragss): Could sum all shared inner terms before multiplying by the flag eval
                        inner_sum[eval_index] += flag_eval * instruction_collation_eval;
                    }
                }
                let evaluations: Vec<F> = (0..num_eval_points)
                    .map(|eval_index| {
                        eq_evals[eval_index] * (inner_sum[eval_index] - outputs_evals[eval_index])
                    })
                    .collect();
                evaluations
            })
            .reduce(
                || vec![F::zero(); num_eval_points],
                |running, new| {
                    debug_assert_eq!(running.len(), new.len());
                    running
                        .iter()
                        .zip(new.iter())
                        .map(|(r, n)| *r + *n)
                        .collect()
                },
            );

        UniPoly::from_evals(&evaluations)
    }

    fn update_primary_sumcheck_transcript(
        round_uni_poly: UniPoly<F>,
        transcript: &mut ProofTranscript,
    ) -> F {
        round_uni_poly.append_to_transcript(b"poly", transcript);

        transcript.challenge_scalar::<F>(b"challenge_nextround")
    }

    /// Combines the subtable values given by `vals` and the flag values given by `flags`.
    /// This function corresponds to the "primary" sumcheck expression:
    /// \sum_x \tilde{eq}(r, x) * \sum_i flag_i(x) * g_i(E_1(x), ..., E_\alpha(x))
    /// where `vals` corresponds to E_1, ..., E_\alpha,
    /// and `flags` corresponds to the flag_i's
    fn combine_lookups(
        preprocessing: &InstructionLookupsPreprocessing<F>,
        vals: &[F],
        flags: &[F],
    ) -> F {
        assert_eq!(vals.len(), preprocessing.num_memories);
        assert_eq!(flags.len(), Self::NUM_INSTRUCTIONS);

        let mut sum = F::zero();
        for instruction in InstructionSet::iter() {
            let instruction_index = InstructionSet::enum_index(&instruction);
            let memory_indices = &preprocessing.instruction_to_memory_indices[instruction_index];
            let filtered_operands: Vec<F> = memory_indices.iter().map(|i| vals[*i]).collect();
            sum += flags[instruction_index] * instruction.combine_lookups(&filtered_operands, C, M);
        }

        sum
    }

    /// Converts instruction flag values into memory flag values. A memory flag value
    /// can be computed by summing over the instructions that use that memory: if a given execution step
    /// accesses the memory, it must be executing exactly one of those instructions.
    fn memory_flags(
        preprocessing: &InstructionLookupsPreprocessing<F>,
        instruction_flags: &[F],
    ) -> Vec<F> {
        let mut memory_flags = vec![F::zero(); preprocessing.num_memories];
        for instruction_index in 0..Self::NUM_INSTRUCTIONS {
            for memory_index in &preprocessing.instruction_to_memory_indices[instruction_index] {
                memory_flags[*memory_index] += instruction_flags[instruction_index];
            }
        }
        memory_flags
    }

    /// Converts instruction flag bitvectors into a sparse representation of the corresponding memory flags.
    /// A memory flag polynomial can be computed by summing over the instructions that use that memory: if a
    /// given execution step accesses the memory, it must be executing exactly one of those instructions.
    fn memory_flag_indices(
        preprocessing: &InstructionLookupsPreprocessing<F>,
        instruction_flag_bitvectors: &[Vec<u64>],
    ) -> Vec<Vec<usize>> {
        let m = instruction_flag_bitvectors[0].len();

        (0..preprocessing.num_memories)
            .into_par_iter()
            .map(|memory_index| {
                let instruction_indices: Vec<_> = (0..Self::NUM_INSTRUCTIONS)
                    .filter(|instruction_index| {
                        preprocessing.instruction_to_memory_indices[*instruction_index]
                            .contains(&memory_index)
                    })
                    .collect();
                let mut memory_flag_indices = vec![];
                for i in 0..m {
                    for instruction_index in instruction_indices.iter() {
                        if instruction_flag_bitvectors[*instruction_index][i] != 0 {
                            memory_flag_indices.push(i);
                            break;
                        }
                    }
                }
                memory_flag_indices
            })
            .collect()
    }

    /// Returns the sumcheck polynomial degree for the "primary" sumcheck. Since the primary sumcheck expression
    /// is \sum_x \tilde{eq}(r, x) * \sum_i flag_i(x) * g_i(E_1(x), ..., E_\alpha(x)), the degree is
    /// the max over all the instructions' `g_i` polynomial degrees, plus two (one for \tilde{eq}, one for flag_i)
    fn sumcheck_poly_degree() -> usize {
        InstructionSet::iter()
            .map(|instruction| instruction.g_poly_degree(C))
            .max()
            .unwrap()
            + 2 // eq and flag
    }

    /// Converts each instruction in `ops` into its corresponding subtable lookup indices.
    /// The output is `C` vectors, each of length `m`.
<<<<<<< HEAD
    fn subtable_lookup_indices(ops: &[Option<InstructionSet>]) -> Vec<Vec<usize>> {
=======
    fn subtable_lookup_indices(ops: &Vec<JoltTraceStep<InstructionSet>>) -> Vec<Vec<usize>> {
>>>>>>> bdfe8b3f
        let m = ops.len().next_power_of_two();
        let log_M = M.log_2();
        let chunked_indices: Vec<Vec<usize>> = ops
            .iter()
            .map(|op| {
                if let Some(instr) = &op.instruction_lookup {
                    instr.to_indices(C, log_M)
                } else {
                    vec![0; C]
                }
            })
            .collect();

        let mut subtable_lookup_indices: Vec<Vec<usize>> = Vec::with_capacity(C);
        for i in 0..C {
            let mut access_sequence: Vec<usize> =
                chunked_indices.iter().map(|chunks| chunks[i]).collect();
            access_sequence.resize(m, 0);
            subtable_lookup_indices.push(access_sequence);
        }
        subtable_lookup_indices
    }

    /// Computes the shape of all commitments.
    pub fn commitment_shapes(
        preprocessing: &InstructionLookupsPreprocessing<F>,
        max_trace_length: usize,
    ) -> Vec<CommitShape> {
        let max_trace_length = max_trace_length.next_power_of_two();
        // { dim, read_cts, E_polys, instruction_flag_polys, lookup_outputs }
        let read_write_generator_shape = CommitShape::new(max_trace_length, BatchType::Big);
        let init_final_generator_shape = CommitShape::new(
            M * preprocessing.num_memories.next_power_of_two(),
            BatchType::Small,
        );

        vec![read_write_generator_shape, init_final_generator_shape]
    }

    #[tracing::instrument(skip_all, name = "InstructionLookupsProof::compute_lookup_outputs")]
    fn compute_lookup_outputs(instructions: &Vec<JoltTraceStep<InstructionSet>>) -> Vec<F> {
        instructions
            .par_iter()
            .map(|op| {
                if let Some(instr) = &op.instruction_lookup {
                    F::from_u64(instr.lookup_entry()).unwrap()
                } else {
                    F::zero()
                }
            })
            .collect()
    }

    fn protocol_name() -> &'static [u8] {
        b"Jolt instruction lookups"
    }
}<|MERGE_RESOLUTION|>--- conflicted
+++ resolved
@@ -1,9 +1,5 @@
-<<<<<<< HEAD
-use crate::field::JoltField;
-=======
 use crate::poly::field::JoltField;
 use crate::subprotocols::grand_product::{BatchedGrandProduct, ToggledBatchedGrandProduct};
->>>>>>> bdfe8b3f
 use ark_serialize::{CanonicalDeserialize, CanonicalSerialize};
 use itertools::{interleave, Itertools};
 use rayon::iter::{IndexedParallelIterator, IntoParallelIterator, ParallelIterator};
@@ -1349,11 +1345,7 @@
 
     /// Converts each instruction in `ops` into its corresponding subtable lookup indices.
     /// The output is `C` vectors, each of length `m`.
-<<<<<<< HEAD
     fn subtable_lookup_indices(ops: &[Option<InstructionSet>]) -> Vec<Vec<usize>> {
-=======
-    fn subtable_lookup_indices(ops: &Vec<JoltTraceStep<InstructionSet>>) -> Vec<Vec<usize>> {
->>>>>>> bdfe8b3f
         let m = ops.len().next_power_of_two();
         let log_M = M.log_2();
         let chunked_indices: Vec<Vec<usize>> = ops
